/*
 * Copyright 2016-2018 the original author or authors.
 *
 * Licensed under the Apache License, Version 2.0 (the "License");
 * you may not use this file except in compliance with the License.
 * You may obtain a copy of the License at
 *
 *      http://www.apache.org/licenses/LICENSE-2.0
 *
 * Unless required by applicable law or agreed to in writing, software
 * distributed under the License is distributed on an "AS IS" BASIS,
 * WITHOUT WARRANTIES OR CONDITIONS OF ANY KIND, either express or implied.
 * See the License for the specific language governing permissions and
 * limitations under the License.
 */

package org.springframework.cloud.stream.binder;

import java.io.IOException;

import javax.validation.constraints.AssertTrue;
import javax.validation.constraints.Min;

import com.fasterxml.jackson.annotation.JsonInclude;
import com.fasterxml.jackson.annotation.JsonInclude.Include;
import com.fasterxml.jackson.core.JsonGenerator;
import com.fasterxml.jackson.databind.JsonSerializer;
import com.fasterxml.jackson.databind.SerializerProvider;
import com.fasterxml.jackson.databind.annotation.JsonSerialize;

import org.springframework.expression.Expression;

/**
 * Common producer properties.
 *
 * @author Marius Bogoevici
 * @author Ilayaperumal Gopinathan
 * @author Gary Russell
 * @author Oleg Zhurakousky
 */
@JsonInclude(Include.NON_DEFAULT)
public class ProducerProperties {

	/**
<<<<<<< HEAD
	 * Signals if this producer needs to be started automatically.
=======
	 * Signals if this producer needs to be started automatically
>>>>>>> 5b39e57a
	 *
	 * Default: true
	 */
	private boolean autoStartup = true;

	@JsonSerialize(using = ExpressionSerializer.class)
	private Expression partitionKeyExpression;

	/**
	 * @deprecated in favor of 'partitionKeyExtractorName'
	 */
	@Deprecated
	private Class<?> partitionKeyExtractorClass;

	/**
	 * The name of the bean that implements {@link PartitionKeyExtractorStrategy}\. Used
	 * to extract a key used to compute the partition id (see 'partitionSelector*') <br>
	 * Mutually exclusive with 'partitionKeyExpression'.
	 */
	private String partitionKeyExtractorName;

	/**
	 * @deprecated in favor of 'partitionSelectorName'
	 */
	@Deprecated
	private Class<?> partitionSelectorClass;

	/**
	 * The name of the bean that implements {@link PartitionSelectorStrategy}\. Used to
	 * determine partition id based on partition key (see 'partitionKeyExtractor*'). <br>
	 * Mutually exclusive with 'partitionSelectorExpression'.
	 */
	private String partitionSelectorName;

	@JsonSerialize(using = ExpressionSerializer.class)
	private Expression partitionSelectorExpression;

	private int partitionCount = 1;

	private String[] requiredGroups = new String[] {};

	private HeaderMode headerMode;

	private boolean useNativeEncoding = false;

	private boolean errorChannelEnabled = false;

	public Expression getPartitionKeyExpression() {
		return this.partitionKeyExpression;
	}

	public void setPartitionKeyExpression(Expression partitionKeyExpression) {
		this.partitionKeyExpression = partitionKeyExpression;
	}

	@Deprecated
	public Class<?> getPartitionKeyExtractorClass() {
		return this.partitionKeyExtractorClass;
	}

	@Deprecated
	public void setPartitionKeyExtractorClass(Class<?> partitionKeyExtractorClass) {
		this.partitionKeyExtractorClass = partitionKeyExtractorClass;
	}

	public boolean isPartitioned() {
		return this.partitionKeyExpression != null
				|| this.partitionKeyExtractorName != null
				|| this.partitionKeyExtractorClass != null;
	}

	@Deprecated
	public Class<?> getPartitionSelectorClass() {
		return this.partitionSelectorClass;
	}

	@Deprecated
	public void setPartitionSelectorClass(Class<?> partitionSelectorClass) {
		this.partitionSelectorClass = partitionSelectorClass;
	}

	public Expression getPartitionSelectorExpression() {
		return this.partitionSelectorExpression;
	}

	public void setPartitionSelectorExpression(Expression partitionSelectorExpression) {
		this.partitionSelectorExpression = partitionSelectorExpression;
	}

	@Min(value = 1, message = "Partition count should be greater than zero.")
	public int getPartitionCount() {
		return this.partitionCount;
	}

	public void setPartitionCount(int partitionCount) {
		this.partitionCount = partitionCount;
	}

	public String[] getRequiredGroups() {
		return this.requiredGroups;
	}

	public void setRequiredGroups(String... requiredGroups) {
		this.requiredGroups = requiredGroups;
	}

	@AssertTrue(message = "Partition key expression and partition key extractor class properties are mutually exclusive.")
	public boolean isValidPartitionKeyProperty() {
		return (this.partitionKeyExpression == null)
				|| (this.partitionKeyExtractorClass == null);
	}

	@AssertTrue(message = "Partition selector class and partition selector expression properties are mutually exclusive.")
	public boolean isValidPartitionSelectorProperty() {
		return (this.partitionSelectorClass == null)
				|| (this.partitionSelectorExpression == null);
	}

	public HeaderMode getHeaderMode() {
		return this.headerMode;
	}

	public void setHeaderMode(HeaderMode headerMode) {
		this.headerMode = headerMode;
	}

	public boolean isUseNativeEncoding() {
		return this.useNativeEncoding;
	}

	public void setUseNativeEncoding(boolean useNativeEncoding) {
		this.useNativeEncoding = useNativeEncoding;
	}

	public boolean isErrorChannelEnabled() {
		return this.errorChannelEnabled;
	}

	public void setErrorChannelEnabled(boolean errorChannelEnabled) {
		this.errorChannelEnabled = errorChannelEnabled;
	}

	public String getPartitionKeyExtractorName() {
		return this.partitionKeyExtractorName;
	}

	public void setPartitionKeyExtractorName(String partitionKeyExtractorName) {
		this.partitionKeyExtractorName = partitionKeyExtractorName;
	}

	public String getPartitionSelectorName() {
		return this.partitionSelectorName;
	}

	public void setPartitionSelectorName(String partitionSelectorName) {
		this.partitionSelectorName = partitionSelectorName;
	}

	public boolean isAutoStartup() {
<<<<<<< HEAD
		return this.autoStartup;
=======
		return autoStartup;
>>>>>>> 5b39e57a
	}

	public void setAutoStartup(boolean autoStartup) {
		this.autoStartup = autoStartup;
	}

	static class ExpressionSerializer extends JsonSerializer<Expression> {

		@Override
		public void serialize(Expression expression, JsonGenerator jsonGenerator,
				SerializerProvider serializerProvider) throws IOException {
			if (expression != null) {
				jsonGenerator.writeString(expression.getExpressionString());
			}
		}

	}

}<|MERGE_RESOLUTION|>--- conflicted
+++ resolved
@@ -42,12 +42,7 @@
 public class ProducerProperties {
 
 	/**
-<<<<<<< HEAD
 	 * Signals if this producer needs to be started automatically.
-=======
-	 * Signals if this producer needs to be started automatically
->>>>>>> 5b39e57a
-	 *
 	 * Default: true
 	 */
 	private boolean autoStartup = true;
@@ -206,11 +201,7 @@
 	}
 
 	public boolean isAutoStartup() {
-<<<<<<< HEAD
 		return this.autoStartup;
-=======
-		return autoStartup;
->>>>>>> 5b39e57a
 	}
 
 	public void setAutoStartup(boolean autoStartup) {
