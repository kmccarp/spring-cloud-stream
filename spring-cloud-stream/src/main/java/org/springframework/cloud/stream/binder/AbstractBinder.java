/*
 * Copyright 2013-2019 the original author or authors.
 *
 * Licensed under the Apache License, Version 2.0 (the "License");
 * you may not use this file except in compliance with the License.
 * You may obtain a copy of the License at
 *
 *      http://www.apache.org/licenses/LICENSE-2.0
 *
 * Unless required by applicable law or agreed to in writing, software
 * distributed under the License is distributed on an "AS IS" BASIS,
 * WITHOUT WARRANTIES OR CONDITIONS OF ANY KIND, either express or implied.
 * See the License for the specific language governing permissions and
 * limitations under the License.
 */

package org.springframework.cloud.stream.binder;

import java.util.Map;

import org.apache.commons.logging.Log;
import org.apache.commons.logging.LogFactory;

import org.springframework.beans.BeansException;
import org.springframework.beans.factory.InitializingBean;
import org.springframework.beans.factory.annotation.Autowired;
import org.springframework.beans.factory.config.ConfigurableListableBeanFactory;
import org.springframework.cloud.stream.annotation.StreamRetryTemplate;
import org.springframework.context.ApplicationContext;
import org.springframework.context.ApplicationContextAware;
import org.springframework.context.support.AbstractApplicationContext;
import org.springframework.context.support.GenericApplicationContext;
import org.springframework.expression.EvaluationContext;
import org.springframework.integration.expression.ExpressionUtils;
import org.springframework.messaging.Message;
import org.springframework.retry.backoff.ExponentialBackOffPolicy;
import org.springframework.retry.policy.SimpleRetryPolicy;
import org.springframework.retry.support.RetryTemplate;
import org.springframework.util.Assert;
import org.springframework.util.CollectionUtils;
import org.springframework.util.StringUtils;

/**
 * Base class for {@link Binder} implementations.
 *
 * @param <T> outbound bind target class
 * @param <C> consumer properties class
 * @param <P> producer properties class
 * @author David Turanski
 * @author Gary Russell
 * @author Ilayaperumal Gopinathan
 * @author Mark Fisher
 * @author Marius Bogoevici
 * @author Soby Chacko
 * @author Vinicius Carvalho
 * @author Oleg Zhurakousky
 * @author Nicolas Homble
 */
public abstract class AbstractBinder<T, C extends ConsumerProperties, P extends ProducerProperties>
		implements ApplicationContextAware, InitializingBean, Binder<T, C, P> {

	/**
	 * The delimiter between a group and index when constructing a binder
	 * consumer/producer.
	 */
	private static final String GROUP_INDEX_DELIMITER = ".";

	protected final Log logger = LogFactory.getLog(getClass());

	private volatile GenericApplicationContext applicationContext;

	private volatile EvaluationContext evaluationContext;

<<<<<<< HEAD
	@Autowired(required = false) // this would need to be refactored into constructor in
									// the future
=======
	@Autowired(required = false)
>>>>>>> 5b39e57a
	@StreamRetryTemplate
	private Map<String, RetryTemplate> consumerBindingRetryTemplates;

	/**
	 * For binder implementations that support a prefix, apply the prefix to the name.
	 * @param prefix the prefix.
	 * @param name the name.
	 * @return name with the prefix
	 */
	public static String applyPrefix(String prefix, String name) {
		return prefix + name;
	}

	/**
	 * For binder implementations that support dead lettering, construct the name of the
	 * dead letter entity for the underlying pipe name.
	 * @param name the name.
	 * @return name with DLQ suffix
	 */
	public static String constructDLQName(String name) {
		return name + ".dlq";
	}

	protected AbstractApplicationContext getApplicationContext() {
		return this.applicationContext;
	}

	@Override
	public void setApplicationContext(ApplicationContext applicationContext)
			throws BeansException {
		Assert.isInstanceOf(GenericApplicationContext.class, applicationContext);
		this.applicationContext = (GenericApplicationContext) applicationContext;
	}

	protected ConfigurableListableBeanFactory getBeanFactory() {
		return this.applicationContext.getBeanFactory();
	}

	protected EvaluationContext getEvaluationContext() {
		return this.evaluationContext;
	}

	@Override
	public final void afterPropertiesSet() throws Exception {
		Assert.notNull(this.applicationContext,
				"The 'applicationContext' property must not be null");
		if (this.evaluationContext == null) {
			this.evaluationContext = ExpressionUtils
					.createStandardEvaluationContext(getBeanFactory());
		}
		onInit();
	}

	/**
	 * Subclasses may implement this method to perform any necessary initialization. It
	 * will be invoked from {@link #afterPropertiesSet()} which is itself {@code final}.
	 * @throws Exception when init fails
	 */
	protected void onInit() throws Exception {
		// no-op default
	}

	@Override
	public final Binding<T> bindConsumer(String name, String group, T target,
			C properties) {
		if (StringUtils.isEmpty(group)) {
			Assert.isTrue(!properties.isPartitioned(),
					"A consumer group is required for a partitioned subscription");
		}
		return doBindConsumer(name, group, target, properties);
	}

	protected abstract Binding<T> doBindConsumer(String name, String group, T inputTarget,
			C properties);

	@Override
	public final Binding<T> bindProducer(String name, T outboundBindTarget,
			P properties) {
		return doBindProducer(name, outboundBindTarget, properties);
	}

	protected abstract Binding<T> doBindProducer(String name, T outboundBindTarget,
			P properties);

	/**
	 * Construct a name comprised of the name and group.
	 * @param name the name.
	 * @param group the group.
	 * @return the constructed name.
	 */
	protected final String groupedName(String name, String group) {
		return name + GROUP_INDEX_DELIMITER
				+ (StringUtils.hasText(group) ? group : "default");
	}

	/**
	 * Deprecated as of v2.0. Doesn't do anything other then returns an instance of
	 * {@link MessageValues} built from {@link Message}. Remains primarily for backward
	 * compatibility and will be removed in the next major release.
	 * @param message message to serialize
	 * @return wrapped message
	 */
	@Deprecated
	protected final MessageValues serializePayloadIfNecessary(Message<?> message) {
		return new MessageValues(message);
	}

	/**
	 * Deprecated as of v2.0. Remains primarily for backward compatibility and will be
	 * removed in the next major release.
	 * @param expressionRoot root of the expression
	 * @return full expression for a header
	 */
	@Deprecated
	protected String buildPartitionRoutingExpression(String expressionRoot) {
		return "'" + expressionRoot + "-' + headers['" + BinderHeaders.PARTITION_HEADER
				+ "']";
	}

	/**
	 * Create and configure a default retry template unless one has already been provided
	 * via @Bean by an application.
	 * @param properties The properties.
	 * @return The retry template
	 */
	protected RetryTemplate buildRetryTemplate(ConsumerProperties properties) {
		RetryTemplate rt;
		if (CollectionUtils.isEmpty(this.consumerBindingRetryTemplates)) {
			rt = new RetryTemplate();
			SimpleRetryPolicy retryPolicy = CollectionUtils
					.isEmpty(properties.getRetryableExceptions())
							? new SimpleRetryPolicy(properties.getMaxAttempts())
							: new SimpleRetryPolicy(properties.getMaxAttempts(),
									properties.getRetryableExceptions(), true,
									properties.isDefaultRetryable());

			ExponentialBackOffPolicy backOffPolicy = new ExponentialBackOffPolicy();
			backOffPolicy.setInitialInterval(properties.getBackOffInitialInterval());
			backOffPolicy.setMultiplier(properties.getBackOffMultiplier());
			backOffPolicy.setMaxInterval(properties.getBackOffMaxInterval());
			rt.setRetryPolicy(retryPolicy);
			rt.setBackOffPolicy(backOffPolicy);
		}
		else {
			rt = StringUtils.hasText(properties.getRetryTemplateName())
					? this.consumerBindingRetryTemplates.get(properties.getRetryTemplateName())
							: this.consumerBindingRetryTemplates.values().iterator().next();
		}
		return rt;
	}

}<|MERGE_RESOLUTION|>--- conflicted
+++ resolved
@@ -71,12 +71,7 @@
 
 	private volatile EvaluationContext evaluationContext;
 
-<<<<<<< HEAD
-	@Autowired(required = false) // this would need to be refactored into constructor in
-									// the future
-=======
 	@Autowired(required = false)
->>>>>>> 5b39e57a
 	@StreamRetryTemplate
 	private Map<String, RetryTemplate> consumerBindingRetryTemplates;
 
